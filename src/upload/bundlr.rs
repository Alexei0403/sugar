pub use anchor_client::solana_sdk::native_token::LAMPORTS_PER_SOL;
use async_trait::async_trait;
use bundlr_sdk::{tags::Tag, Bundlr, SolanaSigner};
use clap::crate_version;
use console::style;
use futures::future::select_all;
use std::{cmp, collections::HashSet, ffi::OsStr, fs, path::Path, sync::Arc};
use tokio::time::{sleep, Duration};

use crate::{common::*, config::*, constants::PARALLEL_LIMIT, upload::*, utils::*};

<<<<<<< HEAD
/// The number os retries to fetch the Bundlr balance (MAX_RETRY DELAY_UNTIL_RETRY ms limit)
=======
/// The number os retries to fetch the Bundlr balance (MAX_RETRY * DELAY_UNTIL_RETRY ms limit)
>>>>>>> 857a2ede
const MAX_RETRY: u64 = 120;

/// Time (ms) to wait until next try
const DELAY_UNTIL_RETRY: u64 = 1000;

/// Size of Bundlr transaction header
const HEADER_SIZE: u64 = 2000;

/// Minimum file size for cost calculation
const MINIMUM_SIZE: u64 = 10000;

/// Size of the mock media URI for cost calculation
const MOCK_URI_SIZE: usize = 100;

struct TxInfo {
    asset_id: String,
    file_path: String,
    media_link: String,
    data_type: DataType,
    bundlr_client: Arc<Bundlr<SolanaSigner>>,
    tag: Vec<Tag>,
}

pub struct BundlrHandler {
    client: Arc<Bundlr<SolanaSigner>>,
    pubkey: Pubkey,
    node: String,
}

impl BundlrHandler {
    /// Initialize a new BundlrHandler.
    pub async fn initialize(
        config_data: &ConfigData,
        sugar_config: &SugarConfig,
    ) -> Result<BundlrHandler> {
        let pid = CANDY_MACHINE_V2.parse().expect("Failed to parse PID");
        let client = setup_client(sugar_config)?;
        let program = client.program(pid);
        let solana_cluster: Cluster = get_cluster(program.rpc())?;

        let bundlr_node = match config_data.upload_method {
            UploadMethod::Bundlr => match solana_cluster {
                Cluster::Devnet => BUNDLR_DEVNET,
                Cluster::Mainnet => BUNDLR_MAINNET,
            },
            _ => {
                return Err(anyhow!(format!(
                    "Upload method '{}' currently unsupported!",
                    &config_data.upload_method.to_string()
                )))
            }
        };

        let http_client = reqwest::Client::new();
        let bundlr_address =
            BundlrHandler::get_bundlr_solana_address(&http_client, bundlr_node).await?;

        let bundlr_pubkey = Pubkey::from_str(&bundlr_address)?;
        // get keypair as base58 string for Bundlr
        let keypair = bs58::encode(sugar_config.keypair.to_bytes()).into_string();
        let signer = SolanaSigner::from_base58(&keypair);

        let bundlr_client = Bundlr::new(
            bundlr_node.to_string(),
            "solana".to_string(),
            "sol".to_string(),
            signer,
        );

        Ok(BundlrHandler {
            client: Arc::new(bundlr_client),
            pubkey: bundlr_pubkey,
            node: bundlr_node.to_string(),
        })
    }

    /// Return the solana address for Bundlr.
    pub async fn get_bundlr_solana_address(http_client: &HttpClient, node: &str) -> Result<String> {
        let url = format!("{}/info", node);
        let data = http_client.get(&url).send().await?.json::<Value>().await?;
        let addresses = data.get("addresses").unwrap();
        let solana_address = addresses
            .get("solana")
            .unwrap()
            .as_str()
            .unwrap()
            .to_string();
        Ok(solana_address)
    }

    /// Add fund to the Bundlr address.
    pub async fn fund_bundlr_address(
        program: &Program,
        http_client: &HttpClient,
        bundlr_address: &Pubkey,
        node: &str,
        payer: &Keypair,
        amount: u64,
    ) -> Result<Response> {
        let ix = system_instruction::transfer(&payer.pubkey(), bundlr_address, amount);
        let recent_blockhash = program.rpc().get_latest_blockhash()?;
        let payer_pubkey = payer.pubkey();

        let tx = Transaction::new_signed_with_payer(
            &[ix],
            Some(&payer_pubkey),
            &[payer],
            recent_blockhash,
        );

        println!("Funding address:");
        println!("  -> pubkey: {}", payer_pubkey);
        println!(
            "  -> lamports: {} (◎ {})",
            amount,
            amount as f64 / LAMPORTS_PER_SOL as f64
        );

        let sig = program
            .rpc()
            .send_and_confirm_transaction_with_spinner_and_commitment(
                &tx,
                CommitmentConfig::confirmed(),
            )?;

        println!("{} {sig}", style("Signature:").bold());

        let mut map = HashMap::new();
        map.insert("tx_id", sig.to_string());
        let url = format!("{}/account/balance/solana", node);
        let response = http_client.post(&url).json(&map).send().await?;

        Ok(response)
    }

    /// Return the Bundlr balance.
    pub async fn get_bundlr_balance(
        http_client: &HttpClient,
        address: &str,
        node: &str,
    ) -> Result<u64> {
        debug!("Getting balance for address: {address}");
        let url = format!("{}/account/balance/solana/?address={}", node, address);
        let response = http_client.get(&url).send().await?.json::<Value>().await?;
        let value = response.get("balance").unwrap();

        Ok(value.as_str().unwrap().parse::<u64>().unwrap())
    }

    /// Return the Bundlr fee for upload based on the data size.
    pub async fn get_bundlr_fee(
        http_client: &HttpClient,
        node: &str,
        data_size: u64,
    ) -> Result<u64> {
        let required_amount = http_client
            .get(format!("{node}/price/solana/{data_size}"))
            .send()
            .await?
            .text()
            .await?
            .parse::<u64>()?;
        Ok(required_amount)
    }

    /// Send a transaction to Bundlr and wait for a response.
    async fn send_bundlr_tx(tx_info: TxInfo) -> Result<(String, String)> {
        let data = match tx_info.data_type {
            DataType::Media => fs::read(&tx_info.file_path)?,
            DataType::Metadata => {
                // replaces the media link without modifying the original file to avoid
                // changing the hash of the metadata file
                get_updated_metadata(&tx_info.file_path, &tx_info.media_link)
                    .unwrap()
                    .into_bytes()
            }
        };

        let tx = tx_info
            .bundlr_client
            .create_transaction_with_tags(data, tx_info.tag);
        let response = tx_info.bundlr_client.send_transaction(tx).await?;
        let id = response.get("id").unwrap().as_str().unwrap();

        Ok((tx_info.asset_id, id.to_string()))
    }
}

#[async_trait]
impl UploadHandler for BundlrHandler {
    /// Funds Bundlr account for the upload.
    async fn prepare(
        &self,
        sugar_config: &SugarConfig,
        assets: &HashMap<usize, AssetPair>,
        media_indices: &[usize],
        metadata_indices: &[usize],
    ) -> Result<()> {
        // calculates the size of the files to upload
        let mut total_size = 0;

        for index in media_indices {
            let item = assets.get(index).unwrap();
            let path = Path::new(&item.media);
            total_size += HEADER_SIZE + cmp::max(MINIMUM_SIZE, std::fs::metadata(path)?.len());
        }

        let mock_uri = "x".repeat(MOCK_URI_SIZE);

        for index in metadata_indices {
            let item = assets.get(index).unwrap();

            total_size += HEADER_SIZE
                + cmp::max(
                    MINIMUM_SIZE,
                    get_updated_metadata(&item.metadata, &mock_uri)
                        .unwrap()
                        .into_bytes()
                        .len() as u64,
                );
        }

        info!("Total upload size: {}", total_size);

        let http_client = reqwest::Client::new();

        let lamports_fee =
            BundlrHandler::get_bundlr_fee(&http_client, &self.node, total_size).await?;
        let address = sugar_config.keypair.pubkey().to_string();
        let mut balance =
            BundlrHandler::get_bundlr_balance(&http_client, &address, &self.node).await?;

        info!(
            "Bundlr balance {} lamports, require {} lamports",
            balance, lamports_fee
        );

        // funds the bundlr wallet for media upload

        let pid = CANDY_MACHINE_V2.parse().expect("Failed to parse PID");
        let client = setup_client(sugar_config)?;
        let program = client.program(pid);

        if lamports_fee > balance {
            BundlrHandler::fund_bundlr_address(
                &program,
                &http_client,
                &self.pubkey,
                &self.node,
                &sugar_config.keypair,
                lamports_fee - balance,
            )
            .await?;

            let pb = ProgressBar::new(MAX_RETRY);
            pb.set_style(ProgressStyle::default_bar().template("{spinner} {msg} {wide_bar}"));
            pb.enable_steady_tick(60);
            pb.set_message("Verifying balance:");

            // waits until the balance can be verified, otherwise the upload
            // will fail
            for _i in 0..MAX_RETRY {
                let res =
                    BundlrHandler::get_bundlr_balance(&http_client, &address, &self.node).await;

                if let Ok(value) = res {
                    balance = value;
                }

                if balance >= lamports_fee {
                    break;
                }

                sleep(Duration::from_millis(DELAY_UNTIL_RETRY)).await;
                pb.inc(1);
            }

            pb.finish_and_clear();

            if balance < lamports_fee {
                let error = UploadError::NoBundlrBalance(address).into();
                error!("{error}");
                return Err(error);
            }
        }

        Ok(())
    }

    /// Upload the data to Bundlr.
    async fn upload_data(
        &self,
        _sugar_config: &SugarConfig,
        assets: &HashMap<usize, AssetPair>,
        cache: &mut Cache,
        indices: &[usize],
        data_type: DataType,
    ) -> Result<Vec<UploadError>> {
        let mut extension = HashSet::with_capacity(1);
        let mut paths = Vec::new();

        for index in indices {
            let item = assets.get(index).unwrap();
            // chooses the file path based on the data type
            let file_path = match data_type {
                DataType::Media => item.media.clone(),
                DataType::Metadata => item.metadata.clone(),
            };

            let path = Path::new(&file_path);
            let ext = path.extension().and_then(OsStr::to_str).unwrap();
            extension.insert(String::from(ext));

            paths.push(file_path);
        }

        // validates that all files have the same extension
        let extension = if extension.len() == 1 {
            extension.iter().next().unwrap()
        } else {
            return Err(anyhow!("Invalid file extension: {:?}", extension));
        };

        let sugar_tag = Tag::new("App-Name".into(), format!("Sugar {}", crate_version!()));

        let media_tag = match data_type {
            DataType::Media => Tag::new("Content-Type".into(), format!("image/{extension}")),
            DataType::Metadata => Tag::new("Content-Type".into(), "application/json".to_string()),
        };

        // upload data to bundlr

        println!("\nSending data: (Ctrl+C to abort)");

        let pb = progress_bar_with_style(paths.len() as u64);
        let mut transactions = Vec::new();

        for file_path in paths {
            // path to the media/metadata file
            let path = Path::new(&file_path);
            // id of the asset (to be used to update the cache link)
            let asset_id = String::from(path.file_stem().and_then(OsStr::to_str).unwrap());

            let cache_item = cache.items.0.get(&asset_id).unwrap();
            let bundlr_client = self.client.clone();

            transactions.push(TxInfo {
                asset_id: asset_id.to_string(),
                file_path: String::from(path.to_str().unwrap()),
                media_link: cache_item.media_link.clone(),
                data_type: data_type.clone(),
                bundlr_client: bundlr_client.clone(),
                tag: vec![sugar_tag.clone(), media_tag.clone()],
            });
        }

        let mut handles = Vec::new();

        for tx in transactions.drain(0..cmp::min(transactions.len(), PARALLEL_LIMIT)) {
            handles.push(tokio::spawn(async move {
                BundlrHandler::send_bundlr_tx(tx).await
            }));
        }

        let mut errors = Vec::new();

        while !handles.is_empty() {
            match select_all(handles).await {
                (Ok(res), _index, remaining) => {
                    // independently if the upload was successful or not
                    // we continue to try the remaining ones
                    handles = remaining;

                    if res.is_ok() {
                        let val = res?;
                        let link = format!("https://arweave.net/{}", val.clone().1);
                        // cache item to update
                        let item = cache.items.0.get_mut(&val.0).unwrap();

                        match data_type {
                            DataType::Media => item.media_link = link,
                            DataType::Metadata => item.metadata_link = link,
                        }
                        // saves the progress to the cache file
                        cache.sync_file()?;
                        // updates the progress bar
                        pb.inc(1);
                    } else {
                        // user will need to retry the upload
                        errors.push(UploadError::SendDataFailed(format!(
                            "Bundlr upload error: {:?}",
                            res.err().unwrap()
                        )));
                    }
                }
                (Err(err), _index, remaining) => {
                    errors.push(UploadError::SendDataFailed(format!(
                        "Bundlr upload error: {:?}",
                        err
                    )));
                    // ignoring all errors
                    handles = remaining;
                }
            }

            if !transactions.is_empty() {
                // if we are half way through, let spawn more transactions
                if (PARALLEL_LIMIT - handles.len()) > (PARALLEL_LIMIT / 2) {
                    for tx in
                        transactions.drain(0..cmp::min(transactions.len(), PARALLEL_LIMIT / 2))
                    {
                        handles.push(tokio::spawn(async move {
                            BundlrHandler::send_bundlr_tx(tx).await
                        }));
                    }
                }
            }
        }

        if !errors.is_empty() {
            pb.abandon_with_message(format!("{}", style("Upload failed ").red().bold()));
        } else {
            pb.finish_with_message(format!("{}", style("Upload successful ").green().bold()));
        }

        Ok(errors)
    }
}<|MERGE_RESOLUTION|>--- conflicted
+++ resolved
@@ -9,11 +9,7 @@
 
 use crate::{common::*, config::*, constants::PARALLEL_LIMIT, upload::*, utils::*};
 
-<<<<<<< HEAD
-/// The number os retries to fetch the Bundlr balance (MAX_RETRY DELAY_UNTIL_RETRY ms limit)
-=======
 /// The number os retries to fetch the Bundlr balance (MAX_RETRY * DELAY_UNTIL_RETRY ms limit)
->>>>>>> 857a2ede
 const MAX_RETRY: u64 = 120;
 
 /// Time (ms) to wait until next try
