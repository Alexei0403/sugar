[package]
name = "sugar-cli"
version = "0.3.2"
edition = "2021"
description = "Command line tool for creating and managing Metaplex Candy Machines."
license = "Apache-2.0"
repository = "https://github.com/metaplex-foundation/sugar"
documentation = "https://docs.metaplex.com/sugar/introduction"

[[bin]]
name = "sugar"
path = "src/main.rs"

[dependencies]
anchor-client = "0.24.2"
anchor-lang = "0.24.2"
anchor-spl = "0.24.2"
anyhow = "1.0.52"
async-trait = "0.1.52"
aws-config = "0.9.0"
aws-sdk-s3 = "0.9.0"
bs58 = "0.4.0"
bundlr-sdk = { version = "0.1.0", features = ["solana"] }
chrono = "0.4.19"
clap = { version = "3.0.0", features = ["derive", "cargo"] }
console = "0.15.0"
ctrlc = "3.2.2"
data-encoding = "2.3.2"
futures = "0.3.19"
glob = "0.3.0"
indexmap = { version = "1.8.0", features = ["serde"] }
indicatif = { version = "0.16.2", features = ["rayon"] }
mpl-token-metadata = "1.2.7"
mpl-candy-machine = { version = "4.0.1", features = ["no-entrypoint"] }
num_cpus = "1.13.1"
par-stream = { version = "0.10.0", features = ["runtime-tokio"] }
rand = "0.7.0"
rayon = "1.5.1"
<<<<<<< HEAD
regex = "1.5.4"
reqwest = { version = "0.11.9", features = ["json"] }
retry = "1.3.0"
=======
regex = "1.5.6"
reqwest = { version = "0.11.9", features = ["json", "multipart"] }
>>>>>>> 03f6f59c
ring = "0.16.20"
serde = { version = "1.0.133", features = ["derive"] }
serde_json = "1.0.74"
serde_yaml = "0.8.23"
shadow-drive-user-staking = "0.1.1"
shellexpand = "2.1.0"
solana-account-decoder = "1.8.0"
solana-client = "1.8.1"
solana-program = "1.8.1"
solana-transaction-status = "1.8.1"
spl-associated-token-account = "1.0.3"
spl-token = "3.2.0"
structopt = "0.3.25"
thiserror = "1.0.30"
tokio = "1.15.0"
tracing = { version = "0.1", features = ["log"] }
tracing-subscriber = { version = "0.3", features = ["registry", "env-filter"] }
tracing-bunyan-formatter = "0.3"
dialoguer = "0.10.0"
url = "2.2.2"
solana-logger = "1.8.1"<|MERGE_RESOLUTION|>--- conflicted
+++ resolved
@@ -36,14 +36,9 @@
 par-stream = { version = "0.10.0", features = ["runtime-tokio"] }
 rand = "0.7.0"
 rayon = "1.5.1"
-<<<<<<< HEAD
-regex = "1.5.4"
-reqwest = { version = "0.11.9", features = ["json"] }
-retry = "1.3.0"
-=======
 regex = "1.5.6"
 reqwest = { version = "0.11.9", features = ["json", "multipart"] }
->>>>>>> 03f6f59c
+retry = "1.3.0"
 ring = "0.16.20"
 serde = { version = "1.0.133", features = ["derive"] }
 serde_json = "1.0.74"
